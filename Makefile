--- conflicted
+++ resolved
@@ -13,12 +13,8 @@
 
 # Run the Flask application using uv
 run-flask:
-<<<<<<< HEAD
-	uv run flask --app web.app --debug run --port 5001
-=======
 	uv run flask --app web.app --debug run --port=$(PORT)
 
->>>>>>> dc573a46
 
 # Run the Typer CLI
 run-typer:
