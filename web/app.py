import os
import re
<<<<<<< HEAD
import time
from datetime import datetime
=======
from datetime import datetime, timedelta
from typing import Any, Dict, List, Tuple, cast
>>>>>>> dc573a46

from dateutil import parser as date_parser
from decouple import config
from flask import Flask, flash, jsonify, redirect, render_template, request, url_for
from flask_wtf.csrf import CSRFProtect

from weather_app.api import WeatherAPI
from weather_app.current import CurrentWeatherManager
from weather_app.database import init_db as initialize_database
from weather_app.display import WeatherDisplay
from weather_app.forecast import ForecastManager
from weather_app.location import LocationManager
from weather_app.repository import LocationRepository, SettingsRepository
from weather_app.weather_types import (
    LocationData,
    TemperatureUnit,
    WeatherData,
)

from .forms import (
<<<<<<< HEAD
    DateWeatherForm,
=======
    DateWeatherNLForm,
>>>>>>> dc573a46
    ForecastDaysForm,
    LocationSearchForm,
    UnitSelectionForm,
    UserInputLocationForm,
)
from .helpers import WEEKDAY_NAMES, WEEKDAY_TO_NUMBER, Helpers
from .utils import (
    CELSIUS,
    DEFAULT_FORECAST_DAYS,
    DEFAULT_TEMP_UNIT,
    VALID_UNITS,
    Utility,
)

# Configure port from environment variables with fallbacks
PORT = config(
    "FLASK_PORT",
    default=config(
        "PORT",
        default=config("APP_PORT", default=os.environ.get("FLASK_PORT", 5050)),
        cast=int,
    ),
    cast=int,
)

# Initialize Flask app
app = Flask(__name__)
app.config["SECRET_KEY"] = os.environ.get("SECRET_KEY", "dev-secret-key")
csrf = CSRFProtect(app)

# Initialize database
try:
    initialize_database()
except (OSError, IOError) as e:
    print(f"Warning: Database file access error: {e}")
except ImportError as e:
    print(f"Warning: Database module import error: {e}")
except Exception as e:
    print(f"Warning: Failed to initialize database: {e}")

# Initialize API and components
weather_api = WeatherAPI()
display = WeatherDisplay()
location_manager = LocationManager(weather_api, display)
location_repo = LocationRepository()
forecast_manager = ForecastManager(weather_api, display)
current_manager = CurrentWeatherManager(weather_api, display)
settings_repo = SettingsRepository()
utility = Utility()


# Context processor to add current year to all templates
@app.context_processor
def inject_current_year() -> Dict[str, int]:
    return {"current_year": datetime.now().year}


# Helper functions for route handlers
def get_weather_data(
    coords: Tuple[float, float], unit: TemperatureUnit
) -> Tuple[WeatherData, LocationData]:
    """Get weather data for given coordinates."""
    weather_data = weather_api.get_weather(coords)
    if not weather_data:
        raise ValueError("Failed to get weather data")

    location_obj, _ = Helpers.get_location_by_coordinates(coords[0], coords[1])
    location_obj = Helpers.update_location_from_api_data(location_obj, weather_data)

    # Format the weather data
    formatted_data = {
        "current": {
            "temp_c": weather_data["current"]["temp_c"],
            "temp_f": weather_data["current"]["temp_f"],
            "feelslike_c": weather_data["current"]["feelslike_c"],
            "feelslike_f": weather_data["current"]["feelslike_f"],
            "humidity": weather_data["current"]["humidity"],
            "condition": weather_data["current"]["condition"],
            "wind_kph": weather_data["current"]["wind_kph"],
            "wind_mph": weather_data["current"]["wind_mph"],
            "wind_dir": weather_data["current"]["wind_dir"],
            "pressure_mb": weather_data["current"]["pressure_mb"],
            "precip_mm": weather_data["current"]["precip_mm"],
            "uv": weather_data["current"]["uv"],
            "last_updated": weather_data["current"]["last_updated"],
        }
    }

    return formatted_data, location_obj


def get_forecast_data(
    coords: Tuple[float, float], unit: TemperatureUnit
) -> List[Dict[str, Any]]:
    """Get forecast data for given coordinates."""
    forecast_data = weather_api.get_forecast(coords)
    if not forecast_data:
        raise ValueError("Failed to get forecast data")

    # Format the forecast data
    formatted_forecast = []
    for day in forecast_data["forecast"]["forecastday"]:
        formatted_day = {
            "date": day["date"],
            "max_temp": day["day"]["maxtemp_c"]
            if unit == CELSIUS
            else day["day"]["maxtemp_f"],
            "min_temp": day["day"]["mintemp_c"]
            if unit == CELSIUS
            else day["day"]["mintemp_f"],
            "condition": day["day"]["condition"],
            "chance_of_rain": day["day"]["daily_chance_of_rain"],
            "chance_of_snow": day["day"]["daily_chance_of_snow"],
            "maxwind_kph": day["day"]["maxwind_kph"],
            "maxwind_mph": day["day"]["maxwind_mph"],
            "totalprecip_mm": day["day"]["totalprecip_mm"],
            "totalprecip_in": day["day"]["totalprecip_in"],
            "avghumidity": day["day"]["avghumidity"],
            "uv": day["day"]["uv"],
        }
        formatted_forecast.append(formatted_day)

    return formatted_forecast


# Routes
@app.route("/")
def index() -> str:
    """Home page with search form."""
    search_form = LocationSearchForm()
    ui_form = UserInputLocationForm()
    unit_form = UnitSelectionForm()
    forecast_days_form = ForecastDaysForm()
    nl_form = DateWeatherNLForm()

    # Default to user's saved setting if available
    try:
        settings = settings_repo.get_settings()
        unit_form.unit.default = (
            "F" if settings.temperature_unit.lower() == "fahrenheit" else "C"
        )
        forecast_days_form.forecast_days.default = str(settings.forecast_days)
        unit_form.process()
        forecast_days_form.process()
    except (AttributeError, ValueError):
        # Settings data format issues
        pass
    except (OSError, IOError):
        # Database access issues
        pass

    # Get favorite locations for quick access
    favorites = []
    try:
        favorites = location_repo.get_favorites()
    except (OSError, IOError) as e:
        flash(f"Error accessing database: {e}", "error")
    except Exception as e:
        flash(f"Error loading favorite locations: {e}", "error")

    return render_template(
        "index.html",
        search_form=search_form,
        ui_form=ui_form,
        unit_form=unit_form,
        forecast_days_form=forecast_days_form,
        nl_form=nl_form,
        favorites=favorites,
    )


@app.route("/search", methods=["POST"])
def search() -> Any:
    """Search for locations."""
    form = LocationSearchForm()
    unit = cast(TemperatureUnit, request.form.get("unit", DEFAULT_TEMP_UNIT).upper())
    forecast_days = request.form.get("forecast_days")

    if not form.validate_on_submit():
        return redirect(url_for("index"))

    query = form.query.data
    results = weather_api.search_city(query)

    if not results:
        flash(f"No cities found matching '{query}'", "warning")
        return redirect(url_for("index"))

    if len(results) == 1:
        if forecast_days:
            return redirect(
                url_for(
                    "forecast",
                    lat=results[0]["lat"],
                    lon=results[0]["lon"],
                    unit=unit,
                    days=forecast_days,
                )
            )
        return redirect(
            url_for(
                "weather",
                lat=results[0]["lat"],
                lon=results[0]["lon"],
                unit=unit,
            )
        )

    return render_template(
        "search_results.html", results=results, query=query, unit=unit
    )


@app.route("/weather/<path:coordinates>")
def weather_path(coordinates: str) -> Any:
    """Handle weather path with coordinates that may include negative values."""
    try:
        lat, lon = Helpers.parse_coordinates_from_path(coordinates)
        return weather(lat, lon)
    except ValueError as e:
        flash(f"Invalid coordinates format: {str(e)}", "error")
        return redirect(url_for("index"))
    except (TypeError, AttributeError) as e:
        flash(f"Error parsing coordinates: {str(e)}", "error")
        return redirect(url_for("index"))


@app.route("/weather/<float:lat>/<float:lon>")
def weather(lat: float, lon: float) -> Any:
    """Show weather for a location by coordinates."""
    # Validate coordinate ranges
    if not (-90 <= lat <= 90) or not (-180 <= lon <= 180):
        flash("Coordinates out of valid range", "error")
        return redirect(url_for("index"))

    unit = Helpers.get_normalized_unit()
    coords = (lat, lon)

    try:
        weather_data, location = get_weather_data(coords, unit)
    except (ConnectionError, TimeoutError) as e:
        flash(f"Weather service connection error: {str(e)}", "error")
        return redirect(url_for("index"))
    except ValueError as e:
        flash(f"Invalid weather data received: {str(e)}", "error")
        return redirect(url_for("index"))
    except KeyError as e:
        flash(f"Weather data format error: missing {str(e)}", "error")
        return redirect(url_for("index"))

    try:
        Helpers.save_weather_record(location, weather_data)
    except (OSError, IOError):
        # Non-critical error - just log it
        pass
    except Exception:
        # Non-critical error - don't fail the request
        pass

    return render_template(
        "weather.html",
        weather=weather_data,
        location=location,
        unit=unit,
        lat=lat,
        lon=lon,
    )


@app.route("/ui", methods=["POST"])
def ui_location() -> Any:
    """Handle UI location entry."""
    form = UserInputLocationForm()
    unit = cast(TemperatureUnit, request.form.get("unit", DEFAULT_TEMP_UNIT).upper())
    forecast_days = request.form.get("forecast_days")

    location = request.form.get("location") or (
        form.location.data if form.validate_on_submit() else None
    )

    if not location:
        flash("Please enter a valid location", "error")
        return redirect(url_for("index"))

    try:
        results = weather_api.search_city(location)
    except (ConnectionError, TimeoutError) as e:
        flash(f"Weather service connection error: {str(e)}", "error")
        return redirect(url_for("index"))
    except ValueError as e:
        flash(f"Invalid location format: {str(e)}", "error")
        return redirect(url_for("index"))

    if not results:
        flash(f"No cities found matching '{location}'", "warning")
        return redirect(url_for("index"))

    if len(results) == 1:
        if forecast_days:
            return redirect(
                url_for(
                    "forecast",
                    lat=results[0]["lat"],
                    lon=results[0]["lon"],
                    unit=unit,
                    days=forecast_days,
                )
            )
        return redirect(
            url_for(
                "weather",
                lat=results[0]["lat"],
                lon=results[0]["lon"],
                unit=unit,
            )
        )

    return render_template(
        "search_results.html", results=results, query=location, unit=unit
    )


@app.route("/favorite/<int:location_id>", methods=["POST"])
def toggle_favorite(location_id: int) -> Any:
    """Toggle favorite status for a location."""
    try:
        success = location_manager.toggle_favorite(location_id)
        if success:
            flash("Favorite status updated", "success")
        else:
            flash("Failed to update favorite status", "error")
    except (OSError, IOError) as e:
        flash(f"Database access error: {str(e)}", "error")
    except ValueError as e:
        flash(f"Invalid location ID: {str(e)}", "error")
    except Exception as e:
        flash(f"Error updating favorite status: {e}", "error")

    next_page = request.args.get("next") or url_for("index")
    return redirect(next_page)


@app.route("/unit", methods=["POST"])
def update_unit() -> Any:
    """Update temperature unit preference."""
    form = UnitSelectionForm()
    if form.validate_on_submit():
        unit = cast(TemperatureUnit, form.unit.data.upper())
        if unit in VALID_UNITS:
            try:
                unit_value = "celsius" if unit == CELSIUS else "fahrenheit"
                settings_repo.update_temperature_unit(unit_value)
                flash(f"Temperature unit updated to {unit_value}", "success")
            except (OSError, IOError) as e:
                flash(f"Database access error: {str(e)}", "warning")
            except ValueError as e:
                flash(f"Invalid unit value: {str(e)}", "warning")
            except Exception as e:
                flash(f"Failed to update unit preference: {e}", "warning")

    return redirect(url_for("index"))


@app.route("/api/weather/<float:lat>/<float:lon>")
def api_weather(lat: float, lon: float) -> Any:
    """API endpoint for weather data."""
    unit = Helpers.get_normalized_unit()
    coords = (lat, lon)

    try:
        weather_data, _ = get_weather_data(coords, unit)
        return jsonify(weather_data)
    except (ConnectionError, TimeoutError) as e:
        return jsonify({"error": f"Weather service connection error: {str(e)}"}), 503
    except ValueError as e:
        return jsonify({"error": f"Invalid weather data: {str(e)}"}), 400
    except KeyError as e:
        return jsonify({"error": f"Weather data format error: {str(e)}"}), 502
    except Exception as e:
        return jsonify({"error": str(e)}), 500


@app.route("/forecast/<float:lat>/<float:lon>", methods=["GET", "POST"])
def forecast(lat: float, lon: float) -> Any:
    """Show forecast for a location."""
    unit = Helpers.get_normalized_unit()
    coords = (lat, lon)

    # Get forecast days from form or default to 7
    forecast_days = DEFAULT_FORECAST_DAYS
    if request.method == "POST":
        form = ForecastDaysForm()
        if form.validate_on_submit():
            forecast_days = int(form.forecast_days.data)
    else:
        forecast_days = int(request.args.get("days", DEFAULT_FORECAST_DAYS))

    try:
        formatted_forecast = get_forecast_data(coords, unit)
    except (ConnectionError, TimeoutError) as e:
        flash(f"Weather service connection error: {str(e)}", "error")
        return redirect(url_for("index"))
    except ValueError as e:
        flash(f"Invalid forecast data received: {str(e)}", "error")
        return redirect(url_for("index"))
    except KeyError as e:
        flash(f"Forecast data format error: missing {str(e)}", "error")
        return redirect(url_for("index"))

    return render_template(
        "forecast.html",
        forecast=formatted_forecast,
        unit=unit,
        lat=lat,
        lon=lon,
        forecast_days=forecast_days,
    )


@app.route("/forecast", methods=["POST"])
def forecast_form() -> Any:
    """Process forecast form and redirect to forecast page."""
    form = ForecastDaysForm()
    lat = request.form.get("lat")
    lon = request.form.get("lon")
    unit = request.form.get("unit", DEFAULT_TEMP_UNIT).upper()

    if lat and lon:
        if form.validate_on_submit():
            forecast_days = form.forecast_days.data
            return redirect(
                url_for(
                    "forecast_path",
                    coordinates=f"{lat}/{lon}",
                    unit=unit,
                    days=forecast_days,
                )
            )
        flash("Invalid forecast days selection", "error")
        return redirect(url_for("weather_path", coordinates=f"{lat}/{lon}", unit=unit))

    location = request.form.get("location")
    if location:
        try:
            results = weather_api.search_city(location)
        except (ConnectionError, TimeoutError) as e:
            flash(f"Weather service connection error: {str(e)}", "error")
            return redirect(url_for("index"))
        except ValueError as e:
            flash(f"Invalid location format: {str(e)}", "error")
            return redirect(url_for("index"))

        if not results:
            flash(f"No cities found matching '{location}'", "warning")
            return redirect(url_for("index"))

        if len(results) == 1 and form.validate_on_submit():
            forecast_days = form.forecast_days.data
            return redirect(
                url_for(
                    "forecast_path",
                    coordinates=f"{results[0]['lat']}/{results[0]['lon']}",
                    unit=unit,
                    days=forecast_days,
                )
            )

        return render_template(
            "search_results.html", results=results, query=location, unit=unit
        )

    flash("Please provide location coordinates or location name", "error")
    return redirect(url_for("index"))


@app.route("/forecast/<path:coordinates>", methods=["GET", "POST"])
def forecast_path(coordinates: str) -> Any:
    """Handle forecast path with coordinates that may include negative values."""
    try:
        lat, lon = Helpers.parse_coordinates_from_path(coordinates)
        return forecast(lat, lon)
    except ValueError:
        flash("Invalid coordinates format", "error")
        return redirect(url_for("index"))
    except Exception as e:
        flash(f"Error getting forecast: {e}", "error")
        return redirect(url_for("index"))


<<<<<<< HEAD
@app.route("/date-weather", methods=["GET", "POST"])
def date_weather():
    """Handle weather queries for specific dates"""
    form = DateWeatherForm()
    unit = Helpers.get_normalized_unit()

    if form.validate_on_submit():
        try:
            # Get location coordinates
            location = form.location.data
            location_name = Helpers.normalize_location_input(location)
            coords = location_manager.get_coordinates(location_name)
            if not coords:
                flash(f"Could not find location: {location}", "error")
                return redirect(url_for("index"))

            # Get weather data
            weather_data = weather_api.get_weather(coords)
            if not weather_data:
                flash("Failed to get weather data", "error")
                return redirect(url_for("index"))

            # Find or create location and update from API data
            location_obj, _ = Helpers.get_location_by_coordinates(coords[0], coords[1])
            location_obj = Helpers.update_location_from_api_data(
                location_obj, weather_data
            )

            # Format data for template
            formatted_data = format_weather_data(weather_data, unit)

            # Save record to database
            Helpers.save_weather_record(location_obj, weather_data)

            return render_template(
                "date_weather.html",
                weather=formatted_data,
                location=location_obj,
                unit=unit,
                date=form.date.data,
                lat=coords[0],
                lon=coords[1],
            )

        except Exception as e:
            flash(f"Error getting weather: {e}", "error")
            return redirect(url_for("index"))

    return render_template("date_weather_form.html", form=form, unit=unit)


@app.route("/nl-date-weather", methods=["POST"])
def nl_date_weather():
    """Handle natural language weather queries"""
    start_time = time.time()  # Start timing
    query = request.form.get("query", "").strip()
    unit = Helpers.get_normalized_unit()

    try:
        # Extract date using dateutil
        date = date_parser.parse(query, fuzzy=True)
        print(f"Date parsing took: {time.time() - start_time:.2f} seconds")

        # Extract location using regex
=======
@app.route("/nl-date-weather", methods=["POST"])
def nl_date_weather() -> Any:
    """Handle natural language weather queries."""
    query = request.form.get("query", "").strip()
    unit = Helpers.get_normalized_unit()

    # Extract location using regex
    try:
>>>>>>> dc573a46
        location_match = re.search(
            r"(?:in|for)\s+([A-Za-z\s,]+?)(?:\s+(?:on|at|for|,)|$)",
            query,
            re.IGNORECASE,
        )
        if not location_match:
            flash(
                "Could not find a location in your query. Please include a location (e.g., 'in London')",
                "error",
            )
            return redirect(url_for("index"))

        location_name = location_match.group(1).strip()
<<<<<<< HEAD
        print(f"Location extraction took: {time.time() - start_time:.2f} seconds")

        # Try direct API search first
        try:
            api_start = time.time()
            results = weather_api.search_city(location_name)
            print(f"API search took: {time.time() - api_start:.2f} seconds")

            if results and len(results) > 0:
                # Use the first result
                lat = float(results[0]["lat"])
                lon = float(results[0]["lon"])
                coords = (lat, lon)
                print(f"Found coordinates via API: {coords}")
            else:
                # If API search fails, try normalized input
                location_name = Helpers.normalize_location_input(location_name)
                print(f"Trying normalized location: {location_name}")
                coords = location_manager.get_coordinates(location_name)
        except Exception as api_error:
            print(f"API search failed: {api_error}")
            # Fall back to normalized input
            location_name = Helpers.normalize_location_input(location_name)
            coords = location_manager.get_coordinates(location_name)

        if not coords:
            flash(f"Could not find location: {location_name}", "error")
            return redirect(url_for("index"))

        # Get weather data
        weather_start = time.time()
        weather_data = weather_api.get_weather(coords)
        print(f"Weather data fetch took: {time.time() - weather_start:.2f} seconds")

        if not weather_data:
            flash("Failed to get weather data", "error")
            return redirect(url_for("index"))

        # Find or create location and update from API data
        location_obj, _ = Helpers.get_location_by_coordinates(coords[0], coords[1])
        location_obj = Helpers.update_location_from_api_data(location_obj, weather_data)

        # Format data for template
        formatted_data = format_weather_data(weather_data, unit)

        # Save record to database
        Helpers.save_weather_record(location_obj, weather_data)

        print(f"Total request time: {time.time() - start_time:.2f} seconds")

        return render_template(
            "date_weather.html",
            weather=formatted_data,
            location=location_obj,
            unit=unit,
            date=date,
            lat=coords[0],
            lon=coords[1],
        )

    except Exception as e:
        print(f"Error in nl_date_weather: {str(e)}")  # Debug log
        flash(f"Error processing your query: {str(e)}", "error")
=======
    except (re.error, AttributeError) as e:
        flash(f"Error parsing query format: {str(e)}", "error")
        return redirect(url_for("index"))

    # Try direct API search first
    coords = None
    try:
        results = weather_api.search_city(location_name)

        if results and len(results) > 0:
            # Extract coordinates from the first result
            first_result = results[0]
            try:
                lat = float(first_result.get("lat", 0))
                lon = float(first_result.get("lon", 0))
                if lat == 0 or lon == 0:
                    raise ValueError("Invalid coordinates")
                coords = (lat, lon)
            except (ValueError, TypeError):
                coords = None
        else:
            location_name = Helpers.normalize_location_input(location_name)
            coords = location_manager.get_coordinates(location_name)
    except (ConnectionError, TimeoutError):
        location_name = Helpers.normalize_location_input(location_name)
        coords = location_manager.get_coordinates(location_name)
    except Exception:
        location_name = Helpers.normalize_location_input(location_name)
        coords = location_manager.get_coordinates(location_name)

    if not coords:
        flash(f"Could not find location: {location_name}", "error")
        return redirect(url_for("index"))

    # Get current weather and forecast data
    try:
        current_weather_data, location_obj = get_weather_data(coords, unit)
        forecast_data = get_forecast_data(coords, unit)
    except (ConnectionError, TimeoutError) as e:
        flash(f"Weather service connection error: {str(e)}", "error")
        return redirect(url_for("index"))
    except ValueError as e:
        flash(f"Invalid weather data received: {str(e)}", "error")
        return redirect(url_for("index"))
    except KeyError as e:
        flash(f"Weather data format error: missing {str(e)}", "error")
        return redirect(url_for("index"))

    try:
        Helpers.save_weather_record(location_obj, current_weather_data)
    except (OSError, IOError):
        # Non-critical error - just log it
        pass
    except Exception:
        # Non-critical error - don't fail the request
        pass

    # Enhanced natural language date parsing
    query_lower = query.lower()
    filtered_forecast = []
    today = datetime.now().date()

    # Helper function to get date range for filtering
    def get_date_range_for_query(query_text: str, today_date):
        """Parse natural language date queries and return date range."""
        target_dates = []

        # Tomorrow
        if "tomorrow" in query_text:
            tomorrow = today_date + timedelta(days=1)
            target_dates = [tomorrow]

        # This weekend (upcoming Saturday and Sunday)
        elif "this weekend" in query_text:
            days_until_saturday = (5 - today_date.weekday()) % 7
            if (
                days_until_saturday == 0 and today_date.weekday() == 5
            ):  # Today is Saturday
                saturday = today_date
            else:
                saturday = today_date + timedelta(days=days_until_saturday)
            sunday = saturday + timedelta(days=1)
            target_dates = [saturday, sunday]

        # Next weekend
        elif "next weekend" in query_text:
            days_until_next_saturday = ((5 - today_date.weekday()) % 7) + 7
            saturday = today_date + timedelta(days=days_until_next_saturday)
            sunday = saturday + timedelta(days=1)
            target_dates = [saturday, sunday]

        # This week (Monday to Sunday of current week)
        elif "this week" in query_text:
            days_since_monday = today_date.weekday()
            monday = today_date - timedelta(days=days_since_monday)
            target_dates = [monday + timedelta(days=i) for i in range(7)]

        # Next week (Monday to Sunday of next week)
        elif "next week" in query_text:
            days_since_monday = today_date.weekday()
            next_monday = today_date + timedelta(days=(7 - days_since_monday))
            target_dates = [next_monday + timedelta(days=i) for i in range(7)]

        # Specific weekdays
        elif any(day in query_text for day in WEEKDAY_NAMES):
            for day_name, day_num in WEEKDAY_TO_NUMBER.items():
                if day_name in query_text:
                    days_ahead = (day_num - today_date.weekday()) % 7
                    if days_ahead == 0:  # Today is the requested day
                        if "next" in query_text:
                            days_ahead = 7  # Next occurrence
                        else:
                            days_ahead = 0  # Today
                    target_date = today_date + timedelta(days=days_ahead)
                    target_dates = [target_date]
                    break

        # General weekend (any weekend days in forecast)
        elif (
            "weekend" in query_text
            and "this" not in query_text
            and "next" not in query_text
        ):
            # Find all weekend days in the forecast period
            for i in range(7):  # Check next 7 days
                check_date = today_date + timedelta(days=i)
                if check_date.weekday() >= 5:  # Saturday (5) or Sunday (6)
                    target_dates.append(check_date)

        return target_dates

    # Get target dates based on the query
    target_dates = get_date_range_for_query(query_lower, today)

    if target_dates:
        # Filter forecast data for target dates
        try:
            for day in forecast_data:
                day_date = datetime.strptime(day["date"], "%Y-%m-%d").date()
                if day_date in target_dates:
                    filtered_forecast.append(day)

            if filtered_forecast:
                forecast_data = filtered_forecast
        except (ValueError, KeyError):
            # Continue with original forecast data
            pass
        except Exception:
            # Continue with original forecast data
            pass

    # Ensure we have valid coordinates for the template
    lat, lon = coords
    if not isinstance(lat, (int, float)) or not isinstance(lon, (int, float)):
        flash("Invalid coordinates format", "error")
        return redirect(url_for("index"))

    # Convert dates to datetime objects for the template
    try:
        dates = [datetime.strptime(day["date"], "%Y-%m-%d") for day in forecast_data]
    except (ValueError, KeyError) as e:
        flash(f"Error processing forecast dates: {str(e)}", "error")
        return redirect(url_for("index"))

    try:
        return render_template(
            "results_date_weather.html",
            current_weather=current_weather_data,
            forecast_data=forecast_data,
            dates=dates,
            location=location_obj,
            unit=unit,
            lat=lat,
            lon=lon,
        )
    except Exception as e:
        flash(f"Error displaying weather results: {str(e)}", "error")
>>>>>>> dc573a46
        return redirect(url_for("index"))


# Run the app
<<<<<<< HEAD
def run():
    """Run the Flask application"""
    app.run(host="0.0.0.0", port=PORT)
=======
def run() -> None:
    """Run the Flask application."""
    app.run(debug=True, host="0.0.0.0", port=PORT)
>>>>>>> dc573a46


if __name__ == "__main__":
    run()<|MERGE_RESOLUTION|>--- conflicted
+++ resolved
@@ -1,14 +1,8 @@
 import os
 import re
-<<<<<<< HEAD
-import time
-from datetime import datetime
-=======
 from datetime import datetime, timedelta
 from typing import Any, Dict, List, Tuple, cast
->>>>>>> dc573a46
-
-from dateutil import parser as date_parser
+
 from decouple import config
 from flask import Flask, flash, jsonify, redirect, render_template, request, url_for
 from flask_wtf.csrf import CSRFProtect
@@ -27,11 +21,7 @@
 )
 
 from .forms import (
-<<<<<<< HEAD
-    DateWeatherForm,
-=======
     DateWeatherNLForm,
->>>>>>> dc573a46
     ForecastDaysForm,
     LocationSearchForm,
     UnitSelectionForm,
@@ -521,72 +511,6 @@
         return redirect(url_for("index"))
 
 
-<<<<<<< HEAD
-@app.route("/date-weather", methods=["GET", "POST"])
-def date_weather():
-    """Handle weather queries for specific dates"""
-    form = DateWeatherForm()
-    unit = Helpers.get_normalized_unit()
-
-    if form.validate_on_submit():
-        try:
-            # Get location coordinates
-            location = form.location.data
-            location_name = Helpers.normalize_location_input(location)
-            coords = location_manager.get_coordinates(location_name)
-            if not coords:
-                flash(f"Could not find location: {location}", "error")
-                return redirect(url_for("index"))
-
-            # Get weather data
-            weather_data = weather_api.get_weather(coords)
-            if not weather_data:
-                flash("Failed to get weather data", "error")
-                return redirect(url_for("index"))
-
-            # Find or create location and update from API data
-            location_obj, _ = Helpers.get_location_by_coordinates(coords[0], coords[1])
-            location_obj = Helpers.update_location_from_api_data(
-                location_obj, weather_data
-            )
-
-            # Format data for template
-            formatted_data = format_weather_data(weather_data, unit)
-
-            # Save record to database
-            Helpers.save_weather_record(location_obj, weather_data)
-
-            return render_template(
-                "date_weather.html",
-                weather=formatted_data,
-                location=location_obj,
-                unit=unit,
-                date=form.date.data,
-                lat=coords[0],
-                lon=coords[1],
-            )
-
-        except Exception as e:
-            flash(f"Error getting weather: {e}", "error")
-            return redirect(url_for("index"))
-
-    return render_template("date_weather_form.html", form=form, unit=unit)
-
-
-@app.route("/nl-date-weather", methods=["POST"])
-def nl_date_weather():
-    """Handle natural language weather queries"""
-    start_time = time.time()  # Start timing
-    query = request.form.get("query", "").strip()
-    unit = Helpers.get_normalized_unit()
-
-    try:
-        # Extract date using dateutil
-        date = date_parser.parse(query, fuzzy=True)
-        print(f"Date parsing took: {time.time() - start_time:.2f} seconds")
-
-        # Extract location using regex
-=======
 @app.route("/nl-date-weather", methods=["POST"])
 def nl_date_weather() -> Any:
     """Handle natural language weather queries."""
@@ -595,7 +519,6 @@
 
     # Extract location using regex
     try:
->>>>>>> dc573a46
         location_match = re.search(
             r"(?:in|for)\s+([A-Za-z\s,]+?)(?:\s+(?:on|at|for|,)|$)",
             query,
@@ -609,71 +532,6 @@
             return redirect(url_for("index"))
 
         location_name = location_match.group(1).strip()
-<<<<<<< HEAD
-        print(f"Location extraction took: {time.time() - start_time:.2f} seconds")
-
-        # Try direct API search first
-        try:
-            api_start = time.time()
-            results = weather_api.search_city(location_name)
-            print(f"API search took: {time.time() - api_start:.2f} seconds")
-
-            if results and len(results) > 0:
-                # Use the first result
-                lat = float(results[0]["lat"])
-                lon = float(results[0]["lon"])
-                coords = (lat, lon)
-                print(f"Found coordinates via API: {coords}")
-            else:
-                # If API search fails, try normalized input
-                location_name = Helpers.normalize_location_input(location_name)
-                print(f"Trying normalized location: {location_name}")
-                coords = location_manager.get_coordinates(location_name)
-        except Exception as api_error:
-            print(f"API search failed: {api_error}")
-            # Fall back to normalized input
-            location_name = Helpers.normalize_location_input(location_name)
-            coords = location_manager.get_coordinates(location_name)
-
-        if not coords:
-            flash(f"Could not find location: {location_name}", "error")
-            return redirect(url_for("index"))
-
-        # Get weather data
-        weather_start = time.time()
-        weather_data = weather_api.get_weather(coords)
-        print(f"Weather data fetch took: {time.time() - weather_start:.2f} seconds")
-
-        if not weather_data:
-            flash("Failed to get weather data", "error")
-            return redirect(url_for("index"))
-
-        # Find or create location and update from API data
-        location_obj, _ = Helpers.get_location_by_coordinates(coords[0], coords[1])
-        location_obj = Helpers.update_location_from_api_data(location_obj, weather_data)
-
-        # Format data for template
-        formatted_data = format_weather_data(weather_data, unit)
-
-        # Save record to database
-        Helpers.save_weather_record(location_obj, weather_data)
-
-        print(f"Total request time: {time.time() - start_time:.2f} seconds")
-
-        return render_template(
-            "date_weather.html",
-            weather=formatted_data,
-            location=location_obj,
-            unit=unit,
-            date=date,
-            lat=coords[0],
-            lon=coords[1],
-        )
-
-    except Exception as e:
-        print(f"Error in nl_date_weather: {str(e)}")  # Debug log
-        flash(f"Error processing your query: {str(e)}", "error")
-=======
     except (re.error, AttributeError) as e:
         flash(f"Error parsing query format: {str(e)}", "error")
         return redirect(url_for("index"))
@@ -851,20 +709,13 @@
         )
     except Exception as e:
         flash(f"Error displaying weather results: {str(e)}", "error")
->>>>>>> dc573a46
         return redirect(url_for("index"))
 
 
 # Run the app
-<<<<<<< HEAD
-def run():
-    """Run the Flask application"""
-    app.run(host="0.0.0.0", port=PORT)
-=======
 def run() -> None:
     """Run the Flask application."""
     app.run(debug=True, host="0.0.0.0", port=PORT)
->>>>>>> dc573a46
 
 
 if __name__ == "__main__":
