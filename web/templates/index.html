--- conflicted
+++ resolved
@@ -25,31 +25,9 @@
             {{ search_form.query(placeholder="Enter city name") }}
         </div>
         <div>
-<<<<<<< HEAD
             {{ forecast_days_form.forecast_days.label }}
-            {{ forecast_days_form.forecast_days(default="7") }}
+            {{ forecast_days_form.forecast_days(default="7")}}
             <p>Default is 7 days</p>
-            <label>
-                <input type="radio" name="forecast_days" value="1" {% if forecast_days_form.forecast_days.default == '1' %}checked{% endif %}> 1 Day
-            </label>
-            <label>
-                <input type="radio" name="forecast_days" value="3" {% if forecast_days_form.forecast_days.default == '3' %}checked{% endif %}> 3 Days
-            </label>
-            <label>
-                <input type="radio" name="forecast_days" value="5" {% if forecast_days_form.forecast_days.default == '5' %}checked{% endif %}> 5 Days
-            </label>
-            <label>
-                <input type="radio" name="forecast_days" value="7" {% if forecast_days_form.forecast_days.default == '7' %}checked{% endif %}> 7 Days
-            </label>
-=======
-            <p>Forecast Days:</p>
-            {% for choice in forecast_days_form.forecast_days %}
-                <label>
-                    {{ choice }}
-                    {{ choice.label }}
-                </label>
-            {% endfor %}
->>>>>>> a4e2894d
         </div>
         <div>
             <p>Temperature Unit:</p>
@@ -76,17 +54,11 @@
             {{ ui_form.location.label }}
             {{ ui_form.location(placeholder="e.g., London, Tokyo, New York") }}
         </div>
-
         <div>
-            <p>Forecast Days:</p>
-            {% for choice in forecast_days_form.forecast_days %}
-                <label>
-                    {{ choice }}
-                    {{ choice.label }}
-                </label>
-            {% endfor %}
+            {{ forecast_days_form.forecast_days.label }}
+            {{ forecast_days_form.forecast_days(default="7")}}
+            <p>Default is 7 days</p>
         </div>
-
         <div>
             <p>Temperature Unit:</p>
             <label>
@@ -103,27 +75,6 @@
     </form>
 </div>
 
-<<<<<<< HEAD
-=======
-<div class="section">
-    <h2>Temperature Unit Preference</h2>
-    <form action="{{ url_for('update_unit') }}" method="post">
-        {{ unit_form.csrf_token }}
-        <div>
-            <p>Temperature Unit:</p>
-            {% for choice in unit_form.unit %}
-                <label>
-                    {{ choice }}
-                    {{ choice.label }}
-                </label>
-            {% endfor %}
-        </div>
-        <div>
-            {{ unit_form.submit(class="btn") }}
-        </div>
-    </form>
-</div>
->>>>>>> a4e2894d
 
 <!-- Favorite Locations -->
 {% if favorites %}
